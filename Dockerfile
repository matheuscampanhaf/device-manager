--- conflicted
+++ resolved
@@ -3,17 +3,11 @@
 WORKDIR /usr/src/app
 ENV PYTHONPATH=":/usr/src/app"
 EXPOSE 5000
-CMD ["./docker/entrypoint.sh", "start"]
+CMD ["./docker/entrypoint.sh"]
 
 RUN mkdir -p /usr/src/app/requirements && \
     apk --no-cache add postgresql-dev gcc musl-dev
 ADD requirements/requirements.txt requirements/
 RUN pip install -r requirements/requirements.txt && apk del gcc
 
-<<<<<<< HEAD
-ENV PYTHONPATH=":/usr/src/app"
-EXPOSE 5000
-CMD ["./docker/entrypoint.sh"]
-=======
-ADD . /usr/src/app
->>>>>>> de3a61b6
+ADD . /usr/src/app