--- conflicted
+++ resolved
@@ -7,13 +7,8 @@
 import re
 import json
 from datetime import datetime
-<<<<<<< HEAD
 import secrets
-from flask import request
-from flask import Blueprint
-=======
 from flask import request, jsonify, Blueprint, make_response
->>>>>>> 18cbb26f
 from sqlalchemy.exc import IntegrityError
 
 # from DeviceManager.utils import *
@@ -39,13 +34,8 @@
 LOGGER.addHandler(logging.StreamHandler())
 LOGGER.setLevel(logging.INFO)
 
-<<<<<<< HEAD
 def serialize_full_device(orm_device, tenant, sensitive_data=False):
-    data = device_schema.dump(orm_device).data
-=======
-def serialize_full_device(orm_device, tenant):
     data = device_schema.dump(orm_device)
->>>>>>> 18cbb26f
     status = StatusMonitor.get_status(tenant, orm_device.id)
     if status is not None:
         data['status'] = status
