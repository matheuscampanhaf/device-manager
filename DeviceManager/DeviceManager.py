"""
    Handles CRUD operations for devices, and their configuration on the
    FIWARE backend
"""

import json
import logging
from time import time
from flask import request
from flask import make_response
from flask import Blueprint
from utils import *
from BackendHandler import OrionHandler, KafkaHandler, PersistenceHandler
from sqlalchemy.exc import IntegrityError

from DatabaseModels import *
from SerializationModels import *
from TenancyManager import init_tenant_context

from app import app

device = Blueprint('device', __name__)

LOGGER = logging.getLogger('device-manager.' + __name__)
LOGGER.addHandler(logging.StreamHandler())
LOGGER.setLevel(logging.INFO)


def serialize_full_device(orm_device):
<<<<<<< HEAD
    data = device_schema.dump(orm_device)
=======
    """
    Turn an object retrieved from database into something serializable.
    """
    data = device_schema.dump(orm_device).data
>>>>>>> c4a28efc
    data['attrs'] = {}
    for template in orm_device.templates:
        data['attrs'][template.id] = attr_list_schema.dump(template.attrs)
    return data


def auto_create_template(json_payload, new_device):
    if ('attrs' in json_payload) and (new_device.templates is None):
        device_template = DeviceTemplate(label="device.%s template" % new_device.id)
        db.session.add(device_template)
        new_device.templates = [device_template]
        load_attrs(json_payload['attrs'], device_template, DeviceAttr, db)


def parse_template_list(template_list, new_device):
    new_device.templates = []
    for templateid in template_list:
        new_device.templates.append(assert_template_exists(templateid))


def generate_device_id():
    # TODO this is awful, makes me sad, but for now also makes demoing easier
    # We might want to look into an auto-configuration feature for devices, such that ids are
    # not input manually on devices
    _attempts = 0
    generated_id = ''
    while _attempts < 10 and len(generated_id) == 0:
        _attempts += 1
        new_id = create_id()
        if Device.query.filter_by(id=new_id).first() is None:
            return new_id

    raise HTTPRequestError(500, "Failed to generate unique device_id")


@device.route('/device', methods=['GET'])
def get_devices():
    """
        Fetches known devices, potentially limited by a given value.
        Ordering might be user-configurable too.
    """
    try:
        init_tenant_context(request, db)

        page_number, per_page = get_pagination(request)
        page = Device.query.paginate(page=page_number, per_page=per_page, error_out=False)
        devices = []
        for d in page.items:
            devices.append(serialize_full_device(d))

        result = json.dumps({
            'pagination': {
                'page': page.page,
                'total': page.pages,
                'has_next': page.has_next,
                'next_page': page.next_num
            },
            'devices': devices
        })
        return make_response(result, 200)
    except HTTPRequestError as e:
        if isinstance(e.message, dict):
            return make_response(json.dumps(e.message), e.error_code)
        else:
            return format_response(e.error_code, e.message)


@device.route('/device', methods=['POST'])
def create_device():
    """ Creates and configures the given device (in json) """
    try:
        tenant = init_tenant_context(request, db)
        try:
            count = int(request.args.get('count', '1'))
            clength = len(str(count))
            verbose = request.args.get('verbose', 'false') in ['true', '1', 'True']
            if verbose and count != 1:
                raise HTTPRequestError(400, "Verbose can only be used for single device creation")
        except ValueError as e:
            LOGGER.error(e)
            raise HTTPRequestError(400, "If provided, count must be integer")


        def indexed_label(base, index):
            if count == 1:
                return base
            else:
                return "{}_{:0{width}d}".format(base, index, width=clength)

        devices = []

        # Handlers
        ctx_broker_handler = OrionHandler(service=tenant)
        kafka_handler = KafkaHandler()
        subs_handler = PersistenceHandler(service=tenant)

        for i in range(0, count):
            device_data, json_payload = parse_payload(request, device_schema)
            device_data['id'] = generate_device_id()
            device_data['label'] = indexed_label(device_data['label'], i)
            # handled separately by parse_template_list
            device_data.pop('templates', None)
            orm_device = Device(**device_data)
            parse_template_list(json_payload.get('templates', []), orm_device)
            auto_create_template(json_payload, orm_device)
            db.session.add(orm_device)

            devices.append({'id': device_data['id'], 'label': device_data['label']})

            full_device = serialize_full_device(orm_device)

            # TODO remove this in favor of kafka as data broker....
            # Updating handlers

            # Generating 'device type' field for history
            type_descr = "template"
            for dev_type in full_device['attrs'].keys():
                type_descr += "_" + str(dev_type)

            ctx_broker_handler.create(full_device, type_descr)
            kafka_handler.create(full_device, meta={"service": tenant})
            
            subid = subs_handler.create(full_device['id'], type_descr)
            orm_device.persistence = subid

        try:
            db.session.commit()
        except IntegrityError as error:
            handle_consistency_exception(error)

        if verbose:
            result = json.dumps({
                'message': 'device created',
                'device': full_device
            })
        else:
            result = json.dumps({
                'message': 'devices created',
                'devices': devices
            })

        # TODO revisit iotagent notification procedure
        # protocol_handler = IotaHandler(service=tenant)
        # device_type = "virtual"
        # if orm_device.protocol != "virtual":
        #     device_type = "device"
        #     protocol_handler.create(orm_device)

        return make_response(result, 200)

    except HTTPRequestError as e:
        if isinstance(e.message, dict):
            return make_response(json.dumps(e.message), e.error_code)
        else:
            return format_response(e.error_code, e.message)


@device.route('/device/<deviceid>', methods=['GET'])
def get_device(deviceid):
    try:
        init_tenant_context(request, db)
        orm_device = assert_device_exists(deviceid)
        return make_response(json.dumps(serialize_full_device(orm_device)), 200)
    except HTTPRequestError as e:
        if isinstance(e.message, dict):
            return make_response(json.dumps(e.message), e.error_code)
        else:
            return format_response(e.error_code, e.message)


@device.route('/device/<deviceid>', methods=['DELETE'])
def remove_device(deviceid):
    try:
        tenant = init_tenant_context(request, db)
        orm_device = assert_device_exists(deviceid)
        data = serialize_full_device(orm_device)

        subscription_handler = PersistenceHandler(service=tenant)
        subscription_handler.remove(orm_device.persistence)

        db.session.delete(orm_device)
        db.session.commit()

        results = json.dumps({'result': 'ok', 'removed_device': data})
        return make_response(results, 200)
    except HTTPRequestError as e:
        if isinstance(e.message, dict):
            return make_response(json.dumps(e.message), e.error_code)
        else:
            return format_response(e.error_code, e.message)


@device.route('/device/<deviceid>', methods=['PUT'])
def update_device(deviceid):
    try:
        device_data, json_payload = parse_payload(request, device_schema)

        # update sanity check
        if 'attrs' in json_payload:
            error = "Attributes cannot be updated inline. Update the associated template instead."
            return format_response(400, error)

        tenant = init_tenant_context(request, db)
        old_orm_device = assert_device_exists(deviceid)

        # handled separately by parse_template_list
        device_data.pop('templates')
        updated_orm_device = Device(**device_data)
        parse_template_list(json_payload.get('templates', []), updated_orm_device)
        updated_orm_device.id = deviceid

        # full_old_device = serialize_full_device(old_orm_device)
        full_device = serialize_full_device(updated_orm_device)
       

        # TODO revisit device data persistence
        subs_handler = PersistenceHandler(service=tenant)
        # TODO remove this in favor of kafka as data broker....
        ctx_broker_handler = OrionHandler(service=tenant)

        subs_handler.remove(old_orm_device.persistence)
        # Generating 'device type' field for history
        type_descr = "template"
        for dev_type in full_device['attrs'].keys():
            type_descr += "_" + str(dev_type)
        updated_orm_device.persistence = subs_handler.create(deviceid, type_descr)

        ctx_broker_handler.update(full_device, type_descr)

        kafka_handler = KafkaHandler()
        kafka_handler.update(full_device, meta={"service": tenant})

        db.session.delete(old_orm_device)
        db.session.add(updated_orm_device)

        try:
            db.session.commit()
        except IntegrityError as error:
            handle_consistency_exception(error)

        result = {'message': 'device updated', 'device': serialize_full_device(updated_orm_device)}
        return make_response(json.dumps(result))

    except HTTPRequestError as e:
        if isinstance(e.message, dict):
            return make_response(json.dumps(e.message), e.error_code)
        else:
            return format_response(e.error_code, e.message)


def find_attribute(orm_device, attr_name, attr_type):
    """
    Find a particular attribute in a device retrieved from database.
    Return the attribute, if found, 'None' otherwise
    """
    for template_id in orm_device['attrs']:
        for attr in orm_device['attrs'][template_id]:
            if (attr['label'] == attr_name) and (attr['type'] == attr_type):
                return attr
    return None

@device.route('/device/<deviceid>/actuate', methods=['PUT'])
def configure_device(deviceid):
    """
    Send actuation commands to the device
    """
    try:
        LOGGER.info('Received request for /device/<id>/actuate.')
        LOGGER.info('Device ID is: %s', deviceid)

        # Meta information to be published along with device actuation message
        meta = {
            'service': ''
        }
        kafka_handler = KafkaHandler()
        invalid_attrs = []
        payload = {}

        meta['service'] = init_tenant_context(request, db)

        orm_device = assert_device_exists(deviceid)
        full_device = serialize_full_device(orm_device)
        LOGGER.debug('Full device: %s', json.dumps(full_device))

        payload = json.loads(request.data)
        LOGGER.debug('Parsed request payload: %s', json.dumps(payload))

        payload['id'] = orm_device.id

        for attr in payload['attrs']:
            if find_attribute(full_device, attr, 'actuator') is None:
                invalid_attrs.append(attr)

        if not invalid_attrs:
            LOGGER.info('Sending configuration message through Kafka.')
            kafka_handler.configure(payload, meta)
            LOGGER.info('Configuration sent.')
            result = {'status': 'configuration sent to device'}
        else:
            result = {
                'status': 'some of the attributes are not configurable',
                'attrs': invalid_attrs
            }

        LOGGER.info('Configuration sent.')
        return make_response(json.dumps(result), 200)

    except HTTPRequestError as error:
        if isinstance(error.message, dict):
            return make_response(json.dumps(error.message), error.error_code)
        else:
            return format_response(error.error_code, error.message)


# Convenience template ops
@device.route('/device/<deviceid>/template/<templateid>', methods=['POST'])
def add_template_to_device(deviceid, templateid):
    """ associates given template with device """

    try:
        tenant = init_tenant_context(request, db)
        orm_device = assert_device_exists(deviceid)
        orm_template = assert_template_exists(templateid)

        orm_device.templates.append(orm_template)

        try:
            db.session.commit()
        except IntegrityError as error:
            handle_consistency_exception(error)

        result = {'message': 'device updated', 'device': serialize_full_device(orm_device)}
        return make_response(json.dumps(result))
    except HTTPRequestError as e:
        if isinstance(e.message, dict):
            return make_response(json.dumps(e.message), e.error_code)
        else:
            return format_response(e.error_code, e.message)


@device.route('/device/<deviceid>/template/<templateid>', methods=['DELETE'])
def remove_template_from_device(deviceid, templateid):
    """ removes given template from device """
    try:
        tenant = init_tenant_context(request, db)
        device = assert_device_exists(deviceid)
        relation = assert_device_relation_exists(deviceid, templateid)

        # Here (for now) there are no more validations to perform, as template removal
        # cannot violate attribute constraints

        db.session.remove(relation)
        db.session.commit()
        result = {'message': 'device updated', 'device': serialize_full_device(device)}
        return make_response(json.dumps(result))
    except HTTPRequestError as e:
        if isinstance(e.message, dict):
            return make_response(json.dumps(e.message), e.error_code)
        else:
            return format_response(e.error_code, e.message)


@device.route('/device/template/<templateid>', methods=['GET'])
def get_by_template(templateid):
    try:
        init_tenant_context(request, db)

        page_number, per_page = get_pagination(request)
        page = (
            db.session.query(Device)
            .join(DeviceTemplateMap)
            .filter_by(template_id=templateid)
            .paginate(page=page_number, per_page=per_page, error_out=False)
        )
        devices = []
        for d in page.items:
            devices.append(serialize_full_device(d))

        result = json.dumps({
            'pagination': {
                'page': page.page,
                'total': page.pages,
                'has_next': page.has_next,
                'next_page': page.next_num
            },
            'devices': devices
        })
        return make_response(result, 200)
    except HTTPRequestError as e:
        if isinstance(e.message, dict):
            return make_response(json.dumps(e.message), e.error_code)
        else:
            return format_response(e.error_code, e.message)


app.register_blueprint(device)<|MERGE_RESOLUTION|>--- conflicted
+++ resolved
@@ -27,14 +27,7 @@
 
 
 def serialize_full_device(orm_device):
-<<<<<<< HEAD
     data = device_schema.dump(orm_device)
-=======
-    """
-    Turn an object retrieved from database into something serializable.
-    """
-    data = device_schema.dump(orm_device).data
->>>>>>> c4a28efc
     data['attrs'] = {}
     for template in orm_device.templates:
         data['attrs'][template.id] = attr_list_schema.dump(template.attrs)
@@ -156,7 +149,7 @@
 
             ctx_broker_handler.create(full_device, type_descr)
             kafka_handler.create(full_device, meta={"service": tenant})
-            
+
             subid = subs_handler.create(full_device['id'], type_descr)
             orm_device.persistence = subid
 
@@ -248,7 +241,7 @@
 
         # full_old_device = serialize_full_device(old_orm_device)
         full_device = serialize_full_device(updated_orm_device)
-       
+
 
         # TODO revisit device data persistence
         subs_handler = PersistenceHandler(service=tenant)
